/*
sfeTkArdI2C.cpp
The MIT License (MIT)

Copyright (c) 2023 SparkFun Electronics

Permission is hereby granted, free of charge, to any person obtaining a
copy of this software and associated documentation files (the "Software"),
to deal in the Software without restriction, including without limitation
the rights to use, copy, modify, merge, publish, distribute, sublicense,
and/or sell copies of the Software, and to permit persons to whom the
Software is furnished to do so, subject to the following conditions: The
above copyright notice and this permission notice shall be included in all
copies or substantial portions of the Software. THE SOFTWARE IS PROVIDED
"AS IS", WITHOUT WARRANTY OF ANY KIND, EXPRESS OR IMPLIED, INCLUDING BUT
NOT LIMITED TO THE WARRANTIES OF MERCHANTABILITY, FITNESS FOR A PARTICULAR
PURPOSE AND NONINFRINGEMENT. IN NO EVENT SHALL THE AUTHORS OR COPYRIGHT
HOLDERS BE LIABLE FOR ANY CLAIM, DAMAGES OR OTHER LIABILITY, WHETHER IN AN
ACTION OF CONTRACT, TORT OR OTHERWISE, ARISING FROM, OUT OF OR IN
CONNECTION WITH THE SOFTWARE OR THE USE OR OTHER DEALINGS IN THE SOFTWARE.

*/

#include "sfeTkArdI2C.h"

//---------------------------------------------------------------------------------
// init()
//
// Arduino version of init - pass in already setup wire port ...
//
sfeTkError_t sfeTkArdI2C::init(TwoWire &wirePort, uint8_t addr, bool bInit)
{
    // if we don't have a wire port already
    if (!_i2cPort)
    {
        // use the pass in port
        _i2cPort = &wirePort;

        if (bInit)
            _i2cPort->begin();
    }

    setAddress(addr);
    return kSTkErrOk;
}

//---------------------------------------------------------------------------------
// init()
//
// no parameters version of init. Setups a a wire port if needed.
//
sfeTkError_t sfeTkArdI2C::init(uint8_t addr)
{
    // no port yet, do the default version of it
    if (!_i2cPort)
        return init(Wire, addr);

    // We have a port, so arcady init'd - right?
    return kSTkErrOk;
}

//---------------------------------------------------------------------------------
// init()
//
// no parameters version of init. Setups a a wire port if needed.
//
sfeTkError_t sfeTkArdI2C::init(void)
{
    // call with our currently set address ...
    return init(address());
}
//---------------------------------------------------------------------------------
// ping()
//
// Ping an I2C address to see if something is there.
//
sfeTkError_t sfeTkArdI2C::ping()
{
    // no port, no
    if (!_i2cPort)
        return kSTkErrBusNotInit;

    _i2cPort->beginTransmission(address());
    return _i2cPort->endTransmission() == 0 ? kSTkErrOk : kSTkErrFail;
}

//---------------------------------------------------------------------------------
// writeByte()
//
// Writes a single byte to the device.
//
// Returns true on success, false on failure
//
sfeTkError_t sfeTkArdI2C::writeByte(uint8_t dataToWrite)
{
    if (!_i2cPort)
        return kSTkErrBusNotInit;

    // do the Arduino I2C work
    _i2cPort->beginTransmission(address());
    _i2cPort->write(dataToWrite);
    return _i2cPort->endTransmission() == 0 ? kSTkErrOk : kSTkErrFail;
}

//---------------------------------------------------------------------------------
// writeRegisterByte()
//
// Writes a byte to a given register.
//
// Returns true on success, false on failure
//
sfeTkError_t sfeTkArdI2C::writeRegisterByte(uint8_t devReg, uint8_t dataToWrite)
{
    if (!_i2cPort)
        return kSTkErrBusNotInit;

    // do the Arduino I2C work
    _i2cPort->beginTransmission(address());
    _i2cPort->write(devReg);
    _i2cPort->write(dataToWrite);
    return _i2cPort->endTransmission() == 0 ? kSTkErrOk : kSTkErrFail;
}

//---------------------------------------------------------------------------------
// writeRegisterWord()
//
// Writes a world to a given register.
//
// Returns true on success, false on failure
//
sfeTkError_t sfeTkArdI2C::writeRegisterWord(uint8_t devReg, uint16_t dataToWrite)
{
    if (!_i2cPort)
        return kSTkErrBusNotInit;

    return writeRegisterRegion(devReg, (uint8_t *)&dataToWrite, sizeof(uint16_t));
}

//---------------------------------------------------------------------------------
// writeRegisterRegion()
//
// Writes an array of bytes to a given register on the target address
//
// Returns the number of bytes written, < 0 is an error
//
sfeTkError_t sfeTkArdI2C::writeRegisterRegion(uint8_t devReg, const uint8_t *data, size_t length)
{
    if (!_i2cPort)
        return kSTkErrBusNotInit;

    _i2cPort->beginTransmission(address());
    _i2cPort->write(devReg);
    _i2cPort->write(data, (int)length);

    return _i2cPort->endTransmission() ? kSTkErrFail : kSTkErrOk;
}

//---------------------------------------------------------------------------------
// readRegisterByte()
//
// Reads a byte to a given register.
//
// Returns true on success, false on failure
//
sfeTkError_t sfeTkArdI2C::readRegisterByte(uint8_t devReg, uint8_t &dataToRead)
{
    if (!_i2cPort)
        return kSTkErrBusNotInit;

    // Return value
    uint8_t result = 0;

    int nData = 0;

    _i2cPort->beginTransmission(address());
    _i2cPort->write(devReg);
    _i2cPort->endTransmission(stop());
    _i2cPort->requestFrom(address(), (uint8_t)1);

    while (_i2cPort->available()) // slave may send less than requested
    {
        result = _i2cPort->read(); // receive a byte as a proper uint8_t
        nData++;
    }

    if (nData == 1) // Only update outputPointer if a single byte was returned
        dataToRead = result;

    return (nData == 1 ? kSTkErrOk : kSTkErrFail);
}
//---------------------------------------------------------------------------------
// readRegisterWord()
//
// Reads a world to a given register.
//
// Returns true on success, false on failure
//
sfeTkError_t sfeTkArdI2C::readRegisterWord(uint8_t devReg, uint16_t &dataToRead)
{
    if (!_i2cPort)
        return kSTkErrBusNotInit;

<<<<<<< HEAD
    uint16_t nRead = 0;

    sfeTkError_t result = readRegisterRegion(devReg, (uint8_t *)&dataToRead, sizeof(uint16_t), &nRead);

    return nRead == 2 ? kSTkErrOk : result;
=======
    size_t nRead;
    sfeTkError_t retval = readRegisterRegion(devReg, (uint8_t *)&dataToRead, sizeof(uint16_t), nRead);

    return (retval == kSTkErrOk && nRead == 2 ? kSTkErrOk : retval);
>>>>>>> bf890f68
}

//---------------------------------------------------------------------------------
// readRegisterRegion()
//
// Reads an array of bytes to a given register on the target address
//
// Returns the number of bytes read, < 0 is an error
//
sfeTkError_t sfeTkArdI2C::readRegisterRegion(uint8_t devReg, uint8_t *data, size_t numBytes, size_t &readBytes)
{

    // got port
    if (!_i2cPort)
        return kSTkErrBusNotInit;

<<<<<<< HEAD
    // Buffer valid?
    if (!data)
        return kSTkErrBusNullBuffer;
=======
    readBytes = 0;
>>>>>>> bf890f68

    uint16_t nOrig = numBytes; // original number of bytes.
    uint8_t nChunk;
    uint16_t nReturned;
    uint16_t i;              // counter in loop
    bool bFirstInter = true; // Flag for first iteration - used to send devRegister

    while (numBytes > 0)
    {
        if (bFirstInter)
        {
            _i2cPort->beginTransmission(address());

            _i2cPort->write(devReg);

            if (_i2cPort->endTransmission(stop()))
                return kSTkErrFail; // error with the end transmission

            bFirstInter = false;
        }

        // We're chunking in data - keeping the max chunk to kMaxI2CBufferLength
        nChunk = numBytes > _bufferChunkSize ? _bufferChunkSize : numBytes;

        // Request the bytes. If this is the last chunk, always send a stop
        nReturned = _i2cPort->requestFrom((int)address(), (int)nChunk, (int)(nChunk == numBytes ? true : stop()));

        // No data returned, no dice
        if (nReturned == 0)
            return kSTkErrBusUnderRead; // error

        // Copy the retrieved data chunk to the current index in the data segment
        for (i = 0; i < nReturned; i++)
            *data++ = _i2cPort->read();

        // Decrement the amount of data received from the overall data request amount
        numBytes = numBytes - nReturned;

    } // end while

<<<<<<< HEAD
    readBytes = nOrig - numBytes; // Bytes read.

    return (readBytes == nOrig) ? kSTkErrOk : kSTkErrBusUnderRead; // Success
=======
    readBytes = nOrig - numBytes;

    return kSTkErrOk;
>>>>>>> bf890f68
}<|MERGE_RESOLUTION|>--- conflicted
+++ resolved
@@ -200,18 +200,10 @@
     if (!_i2cPort)
         return kSTkErrBusNotInit;
 
-<<<<<<< HEAD
-    uint16_t nRead = 0;
-
-    sfeTkError_t result = readRegisterRegion(devReg, (uint8_t *)&dataToRead, sizeof(uint16_t), &nRead);
-
-    return nRead == 2 ? kSTkErrOk : result;
-=======
     size_t nRead;
     sfeTkError_t retval = readRegisterRegion(devReg, (uint8_t *)&dataToRead, sizeof(uint16_t), nRead);
 
     return (retval == kSTkErrOk && nRead == 2 ? kSTkErrOk : retval);
->>>>>>> bf890f68
 }
 
 //---------------------------------------------------------------------------------
@@ -228,13 +220,11 @@
     if (!_i2cPort)
         return kSTkErrBusNotInit;
 
-<<<<<<< HEAD
     // Buffer valid?
     if (!data)
         return kSTkErrBusNullBuffer;
-=======
+  
     readBytes = 0;
->>>>>>> bf890f68
 
     uint16_t nOrig = numBytes; // original number of bytes.
     uint8_t nChunk;
@@ -275,13 +265,7 @@
 
     } // end while
 
-<<<<<<< HEAD
     readBytes = nOrig - numBytes; // Bytes read.
 
     return (readBytes == nOrig) ? kSTkErrOk : kSTkErrBusUnderRead; // Success
-=======
-    readBytes = nOrig - numBytes;
-
-    return kSTkErrOk;
->>>>>>> bf890f68
 }